using CTFServer.Models.Internal;
using CTFServer.Services.Interface;
using CTFServer.Utils;
using k8s;
using k8s.Autorest;
using k8s.Models;
using Microsoft.Extensions.Options;
using System.Net;

namespace CTFServer.Services;

public class K8sService : IContainerService
{
    private const string Namespace = "gzctf-challenges";
    private const string NetworkPolicy = "gzctf-policy";

    private readonly ILogger<K8sService> logger;
    private readonly Kubernetes kubernetesClient;
    private readonly string hostIP;
    private readonly string publicEntry;
    private readonly string? AuthSecretName;

    public K8sService(IOptions<RegistryConfig> _registry, IOptions<ContainerProvider> _provider, ILogger<K8sService> _logger)
    {
        logger = _logger;
        publicEntry = _provider.Value.PublicEntry;

        if (!File.Exists("k8sconfig.yaml"))
        {
            LogHelper.SystemLog(logger, "无法加载 K8s 配置文件，请确保挂载 /app/k8sconfig.yaml");
            throw new FileNotFoundException("k8sconfig.yaml");
        }

        var config = KubernetesClientConfiguration.BuildConfigFromConfigFile("k8sconfig.yaml");

        hostIP = config.Host[(config.Host.LastIndexOf('/') + 1)..config.Host.LastIndexOf(':')];

        kubernetesClient = new Kubernetes(config);

        var registry = _registry.Value;
        var withAuth = !string.IsNullOrWhiteSpace(registry.ServerAddress)
            && !string.IsNullOrWhiteSpace(registry.UserName)
            && !string.IsNullOrWhiteSpace(registry.Password);

        if (withAuth)
        {
            var padding = Codec.StrMD5($"{registry.UserName}@{registry.Password}@{registry.ServerAddress}");
            AuthSecretName = $"{registry.UserName}-{padding}";
        }

        InitK8s(withAuth, registry);

        logger.SystemLog($"K8s 服务已启动 ({config.Host})", TaskStatus.Success, LogLevel.Debug);
    }

    public async Task<Container?> CreateContainer(ContainerConfig config, CancellationToken token = default)
    {
        // use uuid avoid conflict
        var name = $"{config.Image.Split("/").LastOrDefault()?.Split(":").FirstOrDefault()}-{Guid.NewGuid().ToString("N")[..16]}"
            .Replace('_', '-'); // ensure name is available

        var pod = new V1Pod("v1", "Pod")
        {
            Metadata = new V1ObjectMeta()
            {
                Name = name,
                NamespaceProperty = Namespace,
                Labels = new Dictionary<string, string>()
                {
                    ["ctf.gzti.me/ResourceId"] = name,
                    ["ctf.gzti.me/TeamId"] = config.TeamId,
                    ["ctf.gzti.me/UserId"] = config.UserId
                }
            },
            Spec = new V1PodSpec()
            {
                ImagePullSecrets = AuthSecretName is null ?
                    Array.Empty<V1LocalObjectReference>() :
                    new List<V1LocalObjectReference>() { new() { Name = AuthSecretName } },
                DnsPolicy = "None",
                DnsConfig = new()
                {
                    Nameservers = new[] { "8.8.8.8", "223.5.5.5", "114.114.114.114" },
                },
                Containers = new[]
                {
                    new V1Container()
                    {
                        Name = name,
                        Image = config.Image,
                        ImagePullPolicy = "Always",
                        SecurityContext = new() { Privileged = config.PrivilegedContainer },
                        Env = config.Flag is null ? new List<V1EnvVar>() : new[]
                        {
                            new V1EnvVar("GZCTF_FLAG", config.Flag)
                        },
                        Ports = new[] { new V1ContainerPort(config.ExposedPort) },
                        Resources = new V1ResourceRequirements()
                        {
                            Limits = new Dictionary<string, ResourceQuantity>()
                            {
                                ["cpu"] = new ResourceQuantity($"{config.CPUCount}"),
                                ["memory"] = new ResourceQuantity($"{config.MemoryLimit}Mi"),
                                ["ephemeral-storage"] = new ResourceQuantity($"{config.StorageLimit}Mi")
                            },
                            Requests = new Dictionary<string, ResourceQuantity>()
                            {
                                ["cpu"] = new ResourceQuantity("100m"),
                                ["memory"] = new ResourceQuantity("32Mi"),
                                ["ephemeral-storage"] = new ResourceQuantity("128Mi")
                            }
                        }
                    }
                },
                RestartPolicy = "Never"
            }
        };

        try
        {
            pod = await kubernetesClient.CreateNamespacedPodAsync(pod, Namespace, cancellationToken: token);
        }
        catch (HttpOperationException e)
        {
            logger.SystemLog($"容器 {name} 创建失败, 状态：{e.Response.StatusCode.ToString()}", TaskStatus.Fail, LogLevel.Warning);
            logger.SystemLog($"容器 {name} 创建失败, 响应：{e.Response.Content}", TaskStatus.Fail, LogLevel.Error);
            return null;
        }
        catch (Exception e)
        {
            logger.LogError(e, "创建容器失败");
            return null;
        }

        if (pod is null)
        {
            logger.SystemLog($"创建容器实例 {config.Image.Split("/").LastOrDefault()} 失败", TaskStatus.Fail, LogLevel.Warning);
            return null;
        }

        var container = new Container()
        {
            ContainerId = name,
            Image = config.Image,
            Port = config.ExposedPort,
            IsProxy = true,
        };

        var service = new V1Service("v1", "Service")
        {
            Metadata = new V1ObjectMeta()
            {
                Name = name,
                NamespaceProperty = Namespace,
                Labels = new Dictionary<string, string>() { ["ctf.gzti.me/ResourceId"] = name }
            },
            Spec = new V1ServiceSpec()
            {
                Type = "NodePort",
                Ports = new[]
                {
                    new V1ServicePort(config.ExposedPort, targetPort: config.ExposedPort)
                },
                Selector = new Dictionary<string, string>()
                {
                    ["ctf.gzti.me/ResourceId"] = name
                }
            }
        };

        try
        {
            service = await kubernetesClient.CoreV1.CreateNamespacedServiceAsync(service, Namespace, cancellationToken: token);
        }
        catch (Exception e)
        {
            logger.LogError(e, "创建服务失败");
            return null;
        }

        container.PublicPort = service.Spec.Ports[0].NodePort;
        container.IP = hostIP;
        container.PublicIP = publicEntry;
        container.StartedAt = DateTimeOffset.UtcNow;

        return container;
    }

    public async Task DestroyContainer(Container container, CancellationToken token = default)
    {
        try
        {
            await kubernetesClient.CoreV1.DeleteNamespacedServiceAsync(container.ContainerId, Namespace, cancellationToken: token);
            await kubernetesClient.CoreV1.DeleteNamespacedPodAsync(container.ContainerId, Namespace, cancellationToken: token);
        }
        catch (HttpOperationException e)
        {
            if (e.Response.StatusCode == HttpStatusCode.NotFound)
            {
                container.Status = ContainerStatus.Destroyed;
                return;
            }
            logger.SystemLog($"容器 {container.ContainerId} 删除失败, 状态：{e.Response.StatusCode.ToString()}", TaskStatus.Fail, LogLevel.Warning);
            logger.SystemLog($"容器 {container.ContainerId} 删除失败, 响应：{e.Response.Content}", TaskStatus.Fail, LogLevel.Error);
        }
        catch (Exception e)
        {
            logger.LogError(e, "删除容器失败");
            return;
        }

        container.Status = ContainerStatus.Destroyed;
    }

    private void InitK8s(bool withAuth, RegistryConfig? registry)
    {
        if (kubernetesClient.CoreV1.ListNamespace().Items.All(ns => ns.Metadata.Name != Namespace))
            kubernetesClient.CoreV1.CreateNamespace(new() { Metadata = new() { Name = Namespace } });

        if (kubernetesClient.NetworkingV1.ListNamespacedNetworkPolicy(Namespace).Items.All(np => np.Metadata.Name != NetworkPolicy))
        {
            kubernetesClient.NetworkingV1.CreateNamespacedNetworkPolicy(new()
            {
                Metadata = new() { Name = NetworkPolicy },
                Spec = new()
                {
                    PodSelector = new(),
                    PolicyTypes = new[] { "Egress" },
                    Egress = new[]
                    {
                        new V1NetworkPolicyEgressRule()
                        {
                            To = new[]
                            {
                                new V1NetworkPolicyPeer() { IpBlock = new() { Cidr = "0.0.0.0/0", Except = new[] { "10.0.0.0/8" } } },
                            }
                        },
                        //new V1NetworkPolicyEgressRule()
                        //{
                        //    To = new[]
                        //    {
                        //        new V1NetworkPolicyPeer() {
                        //            NamespaceSelector = new() { MatchLabels = new Dictionary<string, string> {
                        //                ["kubernetes.io/metadata.name"] = "kube-system"
                        //            } },
                        //            PodSelector = new() { MatchLabels = new Dictionary<string, string> {
                        //                ["k8s-app"] = "kube-dns"
                        //            } }
                        //        }
                        //    },
                        //    Ports = new[] {
                        //        new V1NetworkPolicyPort() { Port = 53, Protocol = "UDP" }
                        //    }
                        //}
                    }
                }
            }, Namespace);
        }

        if (withAuth && registry is not null)
        {
            var auth = Codec.Base64.Encode($"{registry.UserName}:{registry.Password}");
<<<<<<< HEAD
            var dockerjson = Codec.Base64.EncodeToBytes(
                $"{{\\\"auths\\\":{{\"{registry.ServerAddress}\":{{\"auth\":\"{auth}\"," +
                $"\"username\":\"{registry.UserName}\",\"password\":\"{registry.Password}\"}}}}}}");
=======
            var dockerjson = $"{{\"auths\":{{\"{registry.ServerAddress}\":{{\"auth\":\"{auth}\"," +
                $"\"username\":\"{registry.UserName}\",\"password\":\"{registry.Password}\"}}}}}}";
            var dockerjsonBytes = Codec.Base64.EncodeToBytes(dockerjson);
>>>>>>> fa9b22fe
            var secret = new V1Secret()
            {
                Metadata = new V1ObjectMeta()
                {
                    Name = AuthSecretName,
                    NamespaceProperty = Namespace,
                },
                Data = new Dictionary<string, byte[]>() { [".dockerconfigjson"] = dockerjsonBytes },
                Type = "kubernetes.io/dockerconfigjson"
            };

            try
            {
                kubernetesClient.CoreV1.ReplaceNamespacedSecret(secret, AuthSecretName, Namespace);
            }
            catch (Exception)
            {
                kubernetesClient.CoreV1.CreateNamespacedSecret(secret, Namespace);
            }
        }
    }
}<|MERGE_RESOLUTION|>--- conflicted
+++ resolved
@@ -260,15 +260,9 @@
         if (withAuth && registry is not null)
         {
             var auth = Codec.Base64.Encode($"{registry.UserName}:{registry.Password}");
-<<<<<<< HEAD
-            var dockerjson = Codec.Base64.EncodeToBytes(
-                $"{{\\\"auths\\\":{{\"{registry.ServerAddress}\":{{\"auth\":\"{auth}\"," +
-                $"\"username\":\"{registry.UserName}\",\"password\":\"{registry.Password}\"}}}}}}");
-=======
             var dockerjson = $"{{\"auths\":{{\"{registry.ServerAddress}\":{{\"auth\":\"{auth}\"," +
                 $"\"username\":\"{registry.UserName}\",\"password\":\"{registry.Password}\"}}}}}}";
             var dockerjsonBytes = Codec.Base64.EncodeToBytes(dockerjson);
->>>>>>> fa9b22fe
             var secret = new V1Secret()
             {
                 Metadata = new V1ObjectMeta()
