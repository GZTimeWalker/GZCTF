{
  "sdk": {
<<<<<<< HEAD
    "version": "8.0.400",
    "rollForward": "latestMajor",
    "allowPrerelease": true
=======
    "version": "8.0.403",
    "rollForward": "minor"
>>>>>>> 2d448423
  }
}<|MERGE_RESOLUTION|>--- conflicted
+++ resolved
@@ -1,12 +1,7 @@
 {
   "sdk": {
-<<<<<<< HEAD
-    "version": "8.0.400",
+    "version": "9.0.100",
     "rollForward": "latestMajor",
     "allowPrerelease": true
-=======
-    "version": "8.0.403",
-    "rollForward": "minor"
->>>>>>> 2d448423
   }
 }