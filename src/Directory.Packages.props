<Project>
  <PropertyGroup>
    <ManagePackageVersionsCentrally>true</ManagePackageVersionsCentrally>
  </PropertyGroup>
  <ItemGroup>
    <PackageVersion Include="Aigamo.ResXGenerator" Version="4.2.0" />
    <PackageVersion Include="Azure.Monitor.OpenTelemetry.AspNetCore" Version="1.2.0" />
    <PackageVersion Include="Docker.DotNet" Version="3.125.15" />
<<<<<<< HEAD
    <PackageVersion Include="KubernetesClient" Version="13.0.26" />
    <PackageVersion Include="Microsoft.AspNetCore.Identity.EntityFrameworkCore" Version="8.0.3" />
    <PackageVersion Include="Microsoft.AspNetCore.SignalR.Protocols.Json" Version="8.0.3" />
    <PackageVersion Include="Microsoft.AspNetCore.SpaProxy" Version="8.0.3" />
    <PackageVersion Include="Microsoft.EntityFrameworkCore" Version="8.0.3" />
    <PackageVersion Include="Microsoft.EntityFrameworkCore.Design" Version="8.0.3" />
    <PackageVersion Include="Microsoft.EntityFrameworkCore.Sqlite" Version="8.0.3" />
    <PackageVersion Include="Microsoft.EntityFrameworkCore.SqlServer" Version="8.0.3" />
    <PackageVersion Include="Microsoft.EntityFrameworkCore.Tools" Version="8.0.3">
=======
    <PackageVersion Include="Docker.DotNet.BasicAuth" Version="3.125.15" />
    <PackageVersion Include="KubernetesClient" Version="14.0.9" />
    <PackageVersion Include="Microsoft.AspNetCore.Identity.EntityFrameworkCore" Version="8.0.8" />
    <PackageVersion Include="Microsoft.AspNetCore.SignalR.Protocols.Json" Version="8.0.8" />
    <PackageVersion Include="Microsoft.AspNetCore.SpaProxy" Version="8.0.8" />
    <PackageVersion Include="Microsoft.EntityFrameworkCore" Version="8.0.8" />
    <PackageVersion Include="Microsoft.EntityFrameworkCore.Tools" Version="8.0.8">
>>>>>>> acf84ccb
      <PrivateAssets>all</PrivateAssets>
      <IncludeAssets>runtime; build; native; contentfiles; analyzers; buildtransitive</IncludeAssets>
    </PackageVersion>
    <PackageVersion Include="Npgsql.EntityFrameworkCore.PostgreSQL" Version="8.0.4" />
    <PackageVersion Include="Npgsql.OpenTelemetry" Version="8.0.3" />
    <PackageVersion Include="NPOI" Version="2.7.1" />
    <PackageVersion Include="NSwag.AspNetCore" Version="14.1.0" />
    <PackageVersion Include="NSwag.MSBuild" Version="14.1.0">
      <PrivateAssets>all</PrivateAssets>
      <IncludeAssets>runtime; build; native; contentfiles; analyzers; buildtransitive</IncludeAssets>
    </PackageVersion>
<<<<<<< HEAD
    <PackageVersion Include="Pomelo.EntityFrameworkCore.MySql" Version="8.0.2" />
    <PackageVersion Include="Serilog.AspNetCore" Version="8.0.1" />
    <PackageVersion Include="Serilog.Expressions" Version="4.0.0" />
=======
    <PackageVersion Include="OpenTelemetry.Exporter.Console" Version="1.9.0" />
    <PackageVersion Include="OpenTelemetry.Exporter.OpenTelemetryProtocol" Version="1.9.0" />
    <PackageVersion Include="OpenTelemetry.Exporter.Prometheus.AspNetCore" Version="1.9.0-beta.2" />
    <PackageVersion Include="OpenTelemetry.Extensions.Hosting" Version="1.9.0" />
    <PackageVersion Include="OpenTelemetry.Instrumentation.AspNetCore" Version="1.9.0" />
    <PackageVersion Include="OpenTelemetry.Instrumentation.EntityFrameworkCore" Version="1.0.0-beta.12" />
    <PackageVersion Include="OpenTelemetry.Instrumentation.Http" Version="1.9.0" />
    <PackageVersion Include="OpenTelemetry.Instrumentation.Process" Version="0.5.0-beta.6" />
    <PackageVersion Include="OpenTelemetry.Instrumentation.Runtime" Version="1.9.0" />
    <PackageVersion Include="OpenTelemetry.Instrumentation.StackExchangeRedis" Version="1.9.0-beta.1" />
    <PackageVersion Include="Serilog.AspNetCore" Version="8.0.2" />
    <PackageVersion Include="Serilog.Expressions" Version="5.0.0" />
>>>>>>> acf84ccb
    <PackageVersion Include="Serilog.Extensions.Logging" Version="8.0.0" />
    <PackageVersion Include="Serilog.Sinks.Async" Version="2.0.0" />
    <PackageVersion Include="Serilog.Sinks.File" Version="6.0.0" />
    <PackageVersion Include="Serilog.Sinks.File.Archive" Version="1.0.5" />
    <PackageVersion Include="MailKit" Version="4.7.1.1" />
    <PackageVersion Include="Microsoft.EntityFrameworkCore.InMemory" Version="8.0.8" />
    <PackageVersion Include="Microsoft.AspNetCore.DataProtection.EntityFrameworkCore" Version="8.0.8" />
    <PackageVersion Include="Microsoft.AspNetCore.SignalR.StackExchangeRedis" Version="8.0.8" />
    <PackageVersion Include="Microsoft.Extensions.Caching.StackExchangeRedis" Version="8.0.8" />
    <PackageVersion Include="MemoryPack" Version="1.21.1" />
    <PackageVersion Include="Microsoft.Extensions.DependencyInjection.Abstractions" Version="8.0.1" />
    <PackageVersion Include="Microsoft.Extensions.Options" Version="8.0.2" />
    <PackageVersion Include="Serilog.Sinks.Grafana.Loki" Version="8.3.0" />
    <PackageVersion Include="SixLabors.ImageSharp" Version="3.1.5" />
    <PackageVersion Include="BouncyCastle.Cryptography" Version="2.4.0" />
    <PackageVersion Include="PacketDotNet" Version="1.4.7" />
    <PackageVersion Include="SharpPcap" Version="6.3.0" />
    <PackageVersion Include="Microsoft.AspNetCore.Mvc.Testing" Version="8.0.8" />
    <PackageVersion Include="Microsoft.AspNetCore.TestHost" Version="8.0.8" />
    <PackageVersion Include="Microsoft.NET.Test.Sdk" Version="17.10.0" />
    <PackageVersion Include="Ulid" Version="1.3.4" />
    <PackageVersion Include="xunit" Version="2.9.0" />
    <PackageVersion Include="xunit.runner.visualstudio" Version="2.8.2">
      <PrivateAssets>all</PrivateAssets>
      <IncludeAssets>runtime; build; native; contentfiles; analyzers; buildtransitive</IncludeAssets>
    </PackageVersion>
    <PackageVersion Include="xunit.runner.console" Version="2.9.0">
      <PrivateAssets>all</PrivateAssets>
      <IncludeAssets>runtime; build; native; contentfiles; analyzers; buildtransitive</IncludeAssets>
    </PackageVersion>
    <PackageVersion Include="coverlet.collector" Version="6.0.2" />
    <PackageVersion Include="coverlet.msbuild" Version="6.0.2" />
    <PackageVersion Include="ZstdSharp.Port" Version="0.8.1" />
  </ItemGroup>
</Project><|MERGE_RESOLUTION|>--- conflicted
+++ resolved
@@ -6,25 +6,15 @@
     <PackageVersion Include="Aigamo.ResXGenerator" Version="4.2.0" />
     <PackageVersion Include="Azure.Monitor.OpenTelemetry.AspNetCore" Version="1.2.0" />
     <PackageVersion Include="Docker.DotNet" Version="3.125.15" />
-<<<<<<< HEAD
-    <PackageVersion Include="KubernetesClient" Version="13.0.26" />
-    <PackageVersion Include="Microsoft.AspNetCore.Identity.EntityFrameworkCore" Version="8.0.3" />
-    <PackageVersion Include="Microsoft.AspNetCore.SignalR.Protocols.Json" Version="8.0.3" />
-    <PackageVersion Include="Microsoft.AspNetCore.SpaProxy" Version="8.0.3" />
-    <PackageVersion Include="Microsoft.EntityFrameworkCore" Version="8.0.3" />
-    <PackageVersion Include="Microsoft.EntityFrameworkCore.Design" Version="8.0.3" />
-    <PackageVersion Include="Microsoft.EntityFrameworkCore.Sqlite" Version="8.0.3" />
-    <PackageVersion Include="Microsoft.EntityFrameworkCore.SqlServer" Version="8.0.3" />
-    <PackageVersion Include="Microsoft.EntityFrameworkCore.Tools" Version="8.0.3">
-=======
     <PackageVersion Include="Docker.DotNet.BasicAuth" Version="3.125.15" />
     <PackageVersion Include="KubernetesClient" Version="14.0.9" />
     <PackageVersion Include="Microsoft.AspNetCore.Identity.EntityFrameworkCore" Version="8.0.8" />
     <PackageVersion Include="Microsoft.AspNetCore.SignalR.Protocols.Json" Version="8.0.8" />
     <PackageVersion Include="Microsoft.AspNetCore.SpaProxy" Version="8.0.8" />
     <PackageVersion Include="Microsoft.EntityFrameworkCore" Version="8.0.8" />
+    <PackageVersion Include="Microsoft.EntityFrameworkCore.Design" Version="8.0.8" />
+    <PackageVersion Include="Microsoft.EntityFrameworkCore.Sqlite" Version="8.0.8" />
     <PackageVersion Include="Microsoft.EntityFrameworkCore.Tools" Version="8.0.8">
->>>>>>> acf84ccb
       <PrivateAssets>all</PrivateAssets>
       <IncludeAssets>runtime; build; native; contentfiles; analyzers; buildtransitive</IncludeAssets>
     </PackageVersion>
@@ -36,11 +26,7 @@
       <PrivateAssets>all</PrivateAssets>
       <IncludeAssets>runtime; build; native; contentfiles; analyzers; buildtransitive</IncludeAssets>
     </PackageVersion>
-<<<<<<< HEAD
     <PackageVersion Include="Pomelo.EntityFrameworkCore.MySql" Version="8.0.2" />
-    <PackageVersion Include="Serilog.AspNetCore" Version="8.0.1" />
-    <PackageVersion Include="Serilog.Expressions" Version="4.0.0" />
-=======
     <PackageVersion Include="OpenTelemetry.Exporter.Console" Version="1.9.0" />
     <PackageVersion Include="OpenTelemetry.Exporter.OpenTelemetryProtocol" Version="1.9.0" />
     <PackageVersion Include="OpenTelemetry.Exporter.Prometheus.AspNetCore" Version="1.9.0-beta.2" />
@@ -53,7 +39,6 @@
     <PackageVersion Include="OpenTelemetry.Instrumentation.StackExchangeRedis" Version="1.9.0-beta.1" />
     <PackageVersion Include="Serilog.AspNetCore" Version="8.0.2" />
     <PackageVersion Include="Serilog.Expressions" Version="5.0.0" />
->>>>>>> acf84ccb
     <PackageVersion Include="Serilog.Extensions.Logging" Version="8.0.0" />
     <PackageVersion Include="Serilog.Sinks.Async" Version="2.0.0" />
     <PackageVersion Include="Serilog.Sinks.File" Version="6.0.0" />
