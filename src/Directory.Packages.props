<Project>
  <PropertyGroup>
    <ManagePackageVersionsCentrally>true</ManagePackageVersionsCentrally>
  </PropertyGroup>
  <ItemGroup>
    <PackageVersion Include="Aigamo.ResXGenerator" Version="4.2.0" />
    <PackageVersion Include="Azure.Monitor.OpenTelemetry.AspNetCore" Version="1.2.0" />
    <PackageVersion Include="Docker.DotNet" Version="3.125.15" />
    <PackageVersion Include="Docker.DotNet.BasicAuth" Version="3.125.15" />
<<<<<<< HEAD
    <PackageVersion Include="KubernetesClient" Version="15.0.1" />
    <PackageVersion Include="Microsoft.AspNetCore.Identity.EntityFrameworkCore" Version="9.0.0-rc.2.24474.3" />
    <PackageVersion Include="Microsoft.AspNetCore.SignalR.Protocols.Json" Version="9.0.0-rc.2.24474.3" />
    <PackageVersion Include="Microsoft.AspNetCore.SpaProxy" Version="9.0.0-rc.2.24474.3" />
    <PackageVersion Include="Microsoft.EntityFrameworkCore" Version="9.0.0-rc.2.24474.1" />
    <PackageVersion Include="Microsoft.EntityFrameworkCore.Tasks" Version="9.0.0-rc.2.24474.1" />
    <PackageVersion Include="Microsoft.EntityFrameworkCore.Tools" Version="9.0.0-rc.2.24474.1" />
    <PackageVersion Include="Npgsql.EntityFrameworkCore.PostgreSQL" Version="9.0.0-rc.2" />
    <PackageVersion Include="Npgsql.OpenTelemetry" Version="8.0.5" />
    <PackageVersion Include="NPOI" Version="2.7.1" />
    <PackageVersion Include="NSwag.AspNetCore" Version="14.1.0" />
    <PackageVersion Include="NSwag.MSBuild" Version="14.1.0" />
=======
    <PackageVersion Include="FluentStorage" Version="5.6.0" />
    <PackageVersion Include="FluentStorage.AWS" Version="5.5.0" />
    <PackageVersion Include="FluentStorage.Azure.Blobs" Version="5.3.0" />
    <PackageVersion Include="KubernetesClient" Version="15.0.1" />
    <PackageVersion Include="Microsoft.AspNetCore.Identity.EntityFrameworkCore" Version="8.0.11" />
    <PackageVersion Include="Microsoft.AspNetCore.SignalR.Protocols.Json" Version="8.0.11" />
    <PackageVersion Include="Microsoft.AspNetCore.SpaProxy" Version="8.0.11" />
    <PackageVersion Include="Microsoft.EntityFrameworkCore" Version="8.0.11" />
    <PackageVersion Include="Microsoft.EntityFrameworkCore.Tools" Version="8.0.11">
      <PrivateAssets>all</PrivateAssets>
      <IncludeAssets>runtime; build; native; contentfiles; analyzers; buildtransitive</IncludeAssets>
    </PackageVersion>
    <PackageVersion Include="Npgsql.EntityFrameworkCore.PostgreSQL" Version="8.0.10" />
    <PackageVersion Include="Npgsql.OpenTelemetry" Version="8.0.5" />
    <PackageVersion Include="NPOI" Version="2.7.2" />
    <PackageVersion Include="NSwag.AspNetCore" Version="14.1.0" />
    <PackageVersion Include="NSwag.MSBuild" Version="14.1.0">
      <PrivateAssets>all</PrivateAssets>
      <IncludeAssets>runtime; build; native; contentfiles; analyzers; buildtransitive</IncludeAssets>
    </PackageVersion>
>>>>>>> 70979e36
    <PackageVersion Include="OpenTelemetry.Exporter.Console" Version="1.9.0" />
    <PackageVersion Include="OpenTelemetry.Exporter.OpenTelemetryProtocol" Version="1.9.0" />
    <PackageVersion Include="OpenTelemetry.Exporter.Prometheus.AspNetCore" Version="1.9.0-beta.2" />
    <PackageVersion Include="OpenTelemetry.Extensions.Hosting" Version="1.9.0" />
    <PackageVersion Include="OpenTelemetry.Instrumentation.AspNetCore" Version="1.9.0" />
    <PackageVersion Include="OpenTelemetry.Instrumentation.EntityFrameworkCore" Version="1.0.0-beta.12" />
    <PackageVersion Include="OpenTelemetry.Instrumentation.Http" Version="1.9.0" />
<<<<<<< HEAD
    <PackageVersion Include="OpenTelemetry.Instrumentation.Process" Version="0.5.0-beta.7" />
=======
    <PackageVersion Include="OpenTelemetry.Instrumentation.Process" Version="0.5.0-beta.6" />
>>>>>>> 70979e36
    <PackageVersion Include="OpenTelemetry.Instrumentation.Runtime" Version="1.9.0" />
    <PackageVersion Include="OpenTelemetry.Instrumentation.StackExchangeRedis" Version="1.9.0-beta.1" />
    <PackageVersion Include="Serilog.AspNetCore" Version="8.0.3" />
    <PackageVersion Include="Serilog.Expressions" Version="5.0.0" />
    <PackageVersion Include="Serilog.Extensions.Logging" Version="8.0.0" />
    <PackageVersion Include="Serilog.Sinks.Async" Version="2.1.0" />
    <PackageVersion Include="Serilog.Sinks.File" Version="6.0.0" />
    <PackageVersion Include="Serilog.Sinks.File.Archive" Version="1.0.6" />
    <PackageVersion Include="MailKit" Version="4.8.0" />
<<<<<<< HEAD
    <PackageVersion Include="Microsoft.EntityFrameworkCore.InMemory" Version="9.0.0-rc.2.24474.1" />
    <PackageVersion Include="Microsoft.AspNetCore.DataProtection.EntityFrameworkCore" Version="9.0.0-rc.2.24474.3" />
    <PackageVersion Include="Microsoft.AspNetCore.SignalR.StackExchangeRedis" Version="9.0.0-rc.2.24474.3" />
    <PackageVersion Include="Microsoft.Extensions.Caching.StackExchangeRedis" Version="9.0.0-rc.2.24474.3" />
    <PackageVersion Include="MemoryPack" Version="1.21.3" />
    <PackageVersion Include="Microsoft.Extensions.DependencyInjection.Abstractions" Version="9.0.0-rc.2.24473.5" />
    <PackageVersion Include="Microsoft.Extensions.Options" Version="9.0.0-rc.2.24473.5" />
=======
    <PackageVersion Include="Microsoft.EntityFrameworkCore.InMemory" Version="8.0.11" />
    <PackageVersion Include="Microsoft.AspNetCore.DataProtection.EntityFrameworkCore" Version="8.0.11" />
    <PackageVersion Include="Microsoft.AspNetCore.SignalR.StackExchangeRedis" Version="8.0.11" />
    <PackageVersion Include="Microsoft.Extensions.Caching.StackExchangeRedis" Version="8.0.11" />
    <PackageVersion Include="MemoryPack" Version="1.21.3" />
    <PackageVersion Include="Microsoft.Extensions.DependencyInjection.Abstractions" Version="8.0.2" />
    <PackageVersion Include="Microsoft.Extensions.Options" Version="8.0.2" />
>>>>>>> 70979e36
    <PackageVersion Include="Serilog.Sinks.Grafana.Loki" Version="8.3.0" />
    <PackageVersion Include="SixLabors.ImageSharp" Version="3.1.5" />
    <PackageVersion Include="BouncyCastle.Cryptography" Version="2.4.0" />
    <PackageVersion Include="PacketDotNet" Version="1.4.7" />
    <PackageVersion Include="SharpPcap" Version="6.3.0" />
<<<<<<< HEAD
    <PackageVersion Include="Microsoft.AspNetCore.Mvc.Testing" Version="9.0.0-rc.2.24474.3" />
    <PackageVersion Include="Microsoft.AspNetCore.TestHost" Version="9.0.0-rc.2.24474.3" />
    <PackageVersion Include="Microsoft.NET.Test.Sdk" Version="17.11.1" />
    <PackageVersion Include="Ulid" Version="1.3.4" />
    <PackageVersion Include="xunit" Version="2.9.2" />
    <PackageVersion Include="xunit.runner.visualstudio" Version="2.8.2" />
    <PackageVersion Include="xunit.runner.console" Version="2.9.2" />
    <PackageVersion Include="coverlet.collector" Version="6.0.2" />
    <PackageVersion Include="coverlet.msbuild" Version="6.0.2" />
    <PackageVersion Include="ZstdSharp.Port" Version="0.8.1" />
=======
    <PackageVersion Include="Microsoft.AspNetCore.Mvc.Testing" Version="8.0.11" />
    <PackageVersion Include="Microsoft.AspNetCore.TestHost" Version="8.0.11" />
    <PackageVersion Include="Microsoft.NET.Test.Sdk" Version="17.11.1" />
    <PackageVersion Include="Ulid" Version="1.3.4" />
    <PackageVersion Include="xunit" Version="2.9.2" />
    <PackageVersion Include="xunit.runner.visualstudio" Version="2.8.2">
      <PrivateAssets>all</PrivateAssets>
      <IncludeAssets>runtime; build; native; contentfiles; analyzers; buildtransitive</IncludeAssets>
    </PackageVersion>
    <PackageVersion Include="xunit.runner.console" Version="2.9.2">
      <PrivateAssets>all</PrivateAssets>
      <IncludeAssets>runtime; build; native; contentfiles; analyzers; buildtransitive</IncludeAssets>
    </PackageVersion>
    <PackageVersion Include="coverlet.collector" Version="6.0.2" />
    <PackageVersion Include="coverlet.msbuild" Version="6.0.2" />
    <PackageVersion Include="ZstdSharp.Port" Version="0.8.2" />
>>>>>>> 70979e36
  </ItemGroup>
</Project><|MERGE_RESOLUTION|>--- conflicted
+++ resolved
@@ -1,118 +1,65 @@
 <Project>
-  <PropertyGroup>
-    <ManagePackageVersionsCentrally>true</ManagePackageVersionsCentrally>
-  </PropertyGroup>
-  <ItemGroup>
-    <PackageVersion Include="Aigamo.ResXGenerator" Version="4.2.0" />
-    <PackageVersion Include="Azure.Monitor.OpenTelemetry.AspNetCore" Version="1.2.0" />
-    <PackageVersion Include="Docker.DotNet" Version="3.125.15" />
-    <PackageVersion Include="Docker.DotNet.BasicAuth" Version="3.125.15" />
-<<<<<<< HEAD
-    <PackageVersion Include="KubernetesClient" Version="15.0.1" />
-    <PackageVersion Include="Microsoft.AspNetCore.Identity.EntityFrameworkCore" Version="9.0.0-rc.2.24474.3" />
-    <PackageVersion Include="Microsoft.AspNetCore.SignalR.Protocols.Json" Version="9.0.0-rc.2.24474.3" />
-    <PackageVersion Include="Microsoft.AspNetCore.SpaProxy" Version="9.0.0-rc.2.24474.3" />
-    <PackageVersion Include="Microsoft.EntityFrameworkCore" Version="9.0.0-rc.2.24474.1" />
-    <PackageVersion Include="Microsoft.EntityFrameworkCore.Tasks" Version="9.0.0-rc.2.24474.1" />
-    <PackageVersion Include="Microsoft.EntityFrameworkCore.Tools" Version="9.0.0-rc.2.24474.1" />
-    <PackageVersion Include="Npgsql.EntityFrameworkCore.PostgreSQL" Version="9.0.0-rc.2" />
-    <PackageVersion Include="Npgsql.OpenTelemetry" Version="8.0.5" />
-    <PackageVersion Include="NPOI" Version="2.7.1" />
-    <PackageVersion Include="NSwag.AspNetCore" Version="14.1.0" />
-    <PackageVersion Include="NSwag.MSBuild" Version="14.1.0" />
-=======
-    <PackageVersion Include="FluentStorage" Version="5.6.0" />
-    <PackageVersion Include="FluentStorage.AWS" Version="5.5.0" />
-    <PackageVersion Include="FluentStorage.Azure.Blobs" Version="5.3.0" />
-    <PackageVersion Include="KubernetesClient" Version="15.0.1" />
-    <PackageVersion Include="Microsoft.AspNetCore.Identity.EntityFrameworkCore" Version="8.0.11" />
-    <PackageVersion Include="Microsoft.AspNetCore.SignalR.Protocols.Json" Version="8.0.11" />
-    <PackageVersion Include="Microsoft.AspNetCore.SpaProxy" Version="8.0.11" />
-    <PackageVersion Include="Microsoft.EntityFrameworkCore" Version="8.0.11" />
-    <PackageVersion Include="Microsoft.EntityFrameworkCore.Tools" Version="8.0.11">
-      <PrivateAssets>all</PrivateAssets>
-      <IncludeAssets>runtime; build; native; contentfiles; analyzers; buildtransitive</IncludeAssets>
-    </PackageVersion>
-    <PackageVersion Include="Npgsql.EntityFrameworkCore.PostgreSQL" Version="8.0.10" />
-    <PackageVersion Include="Npgsql.OpenTelemetry" Version="8.0.5" />
-    <PackageVersion Include="NPOI" Version="2.7.2" />
-    <PackageVersion Include="NSwag.AspNetCore" Version="14.1.0" />
-    <PackageVersion Include="NSwag.MSBuild" Version="14.1.0">
-      <PrivateAssets>all</PrivateAssets>
-      <IncludeAssets>runtime; build; native; contentfiles; analyzers; buildtransitive</IncludeAssets>
-    </PackageVersion>
->>>>>>> 70979e36
-    <PackageVersion Include="OpenTelemetry.Exporter.Console" Version="1.9.0" />
-    <PackageVersion Include="OpenTelemetry.Exporter.OpenTelemetryProtocol" Version="1.9.0" />
-    <PackageVersion Include="OpenTelemetry.Exporter.Prometheus.AspNetCore" Version="1.9.0-beta.2" />
-    <PackageVersion Include="OpenTelemetry.Extensions.Hosting" Version="1.9.0" />
-    <PackageVersion Include="OpenTelemetry.Instrumentation.AspNetCore" Version="1.9.0" />
-    <PackageVersion Include="OpenTelemetry.Instrumentation.EntityFrameworkCore" Version="1.0.0-beta.12" />
-    <PackageVersion Include="OpenTelemetry.Instrumentation.Http" Version="1.9.0" />
-<<<<<<< HEAD
-    <PackageVersion Include="OpenTelemetry.Instrumentation.Process" Version="0.5.0-beta.7" />
-=======
-    <PackageVersion Include="OpenTelemetry.Instrumentation.Process" Version="0.5.0-beta.6" />
->>>>>>> 70979e36
-    <PackageVersion Include="OpenTelemetry.Instrumentation.Runtime" Version="1.9.0" />
-    <PackageVersion Include="OpenTelemetry.Instrumentation.StackExchangeRedis" Version="1.9.0-beta.1" />
-    <PackageVersion Include="Serilog.AspNetCore" Version="8.0.3" />
-    <PackageVersion Include="Serilog.Expressions" Version="5.0.0" />
-    <PackageVersion Include="Serilog.Extensions.Logging" Version="8.0.0" />
-    <PackageVersion Include="Serilog.Sinks.Async" Version="2.1.0" />
-    <PackageVersion Include="Serilog.Sinks.File" Version="6.0.0" />
-    <PackageVersion Include="Serilog.Sinks.File.Archive" Version="1.0.6" />
-    <PackageVersion Include="MailKit" Version="4.8.0" />
-<<<<<<< HEAD
-    <PackageVersion Include="Microsoft.EntityFrameworkCore.InMemory" Version="9.0.0-rc.2.24474.1" />
-    <PackageVersion Include="Microsoft.AspNetCore.DataProtection.EntityFrameworkCore" Version="9.0.0-rc.2.24474.3" />
-    <PackageVersion Include="Microsoft.AspNetCore.SignalR.StackExchangeRedis" Version="9.0.0-rc.2.24474.3" />
-    <PackageVersion Include="Microsoft.Extensions.Caching.StackExchangeRedis" Version="9.0.0-rc.2.24474.3" />
-    <PackageVersion Include="MemoryPack" Version="1.21.3" />
-    <PackageVersion Include="Microsoft.Extensions.DependencyInjection.Abstractions" Version="9.0.0-rc.2.24473.5" />
-    <PackageVersion Include="Microsoft.Extensions.Options" Version="9.0.0-rc.2.24473.5" />
-=======
-    <PackageVersion Include="Microsoft.EntityFrameworkCore.InMemory" Version="8.0.11" />
-    <PackageVersion Include="Microsoft.AspNetCore.DataProtection.EntityFrameworkCore" Version="8.0.11" />
-    <PackageVersion Include="Microsoft.AspNetCore.SignalR.StackExchangeRedis" Version="8.0.11" />
-    <PackageVersion Include="Microsoft.Extensions.Caching.StackExchangeRedis" Version="8.0.11" />
-    <PackageVersion Include="MemoryPack" Version="1.21.3" />
-    <PackageVersion Include="Microsoft.Extensions.DependencyInjection.Abstractions" Version="8.0.2" />
-    <PackageVersion Include="Microsoft.Extensions.Options" Version="8.0.2" />
->>>>>>> 70979e36
-    <PackageVersion Include="Serilog.Sinks.Grafana.Loki" Version="8.3.0" />
-    <PackageVersion Include="SixLabors.ImageSharp" Version="3.1.5" />
-    <PackageVersion Include="BouncyCastle.Cryptography" Version="2.4.0" />
-    <PackageVersion Include="PacketDotNet" Version="1.4.7" />
-    <PackageVersion Include="SharpPcap" Version="6.3.0" />
-<<<<<<< HEAD
-    <PackageVersion Include="Microsoft.AspNetCore.Mvc.Testing" Version="9.0.0-rc.2.24474.3" />
-    <PackageVersion Include="Microsoft.AspNetCore.TestHost" Version="9.0.0-rc.2.24474.3" />
-    <PackageVersion Include="Microsoft.NET.Test.Sdk" Version="17.11.1" />
-    <PackageVersion Include="Ulid" Version="1.3.4" />
-    <PackageVersion Include="xunit" Version="2.9.2" />
-    <PackageVersion Include="xunit.runner.visualstudio" Version="2.8.2" />
-    <PackageVersion Include="xunit.runner.console" Version="2.9.2" />
-    <PackageVersion Include="coverlet.collector" Version="6.0.2" />
-    <PackageVersion Include="coverlet.msbuild" Version="6.0.2" />
-    <PackageVersion Include="ZstdSharp.Port" Version="0.8.1" />
-=======
-    <PackageVersion Include="Microsoft.AspNetCore.Mvc.Testing" Version="8.0.11" />
-    <PackageVersion Include="Microsoft.AspNetCore.TestHost" Version="8.0.11" />
-    <PackageVersion Include="Microsoft.NET.Test.Sdk" Version="17.11.1" />
-    <PackageVersion Include="Ulid" Version="1.3.4" />
-    <PackageVersion Include="xunit" Version="2.9.2" />
-    <PackageVersion Include="xunit.runner.visualstudio" Version="2.8.2">
-      <PrivateAssets>all</PrivateAssets>
-      <IncludeAssets>runtime; build; native; contentfiles; analyzers; buildtransitive</IncludeAssets>
-    </PackageVersion>
-    <PackageVersion Include="xunit.runner.console" Version="2.9.2">
-      <PrivateAssets>all</PrivateAssets>
-      <IncludeAssets>runtime; build; native; contentfiles; analyzers; buildtransitive</IncludeAssets>
-    </PackageVersion>
-    <PackageVersion Include="coverlet.collector" Version="6.0.2" />
-    <PackageVersion Include="coverlet.msbuild" Version="6.0.2" />
-    <PackageVersion Include="ZstdSharp.Port" Version="0.8.2" />
->>>>>>> 70979e36
-  </ItemGroup>
+    <PropertyGroup>
+        <ManagePackageVersionsCentrally>true</ManagePackageVersionsCentrally>
+    </PropertyGroup>
+    <ItemGroup>
+        <PackageVersion Include="Aigamo.ResXGenerator" Version="4.2.0" />
+        <PackageVersion Include="Azure.Monitor.OpenTelemetry.AspNetCore" Version="1.2.0" />
+        <PackageVersion Include="Docker.DotNet" Version="3.125.15" />
+        <PackageVersion Include="Docker.DotNet.BasicAuth" Version="3.125.15" />
+        <PackageVersion Include="FluentStorage" Version="5.6.0" />
+        <PackageVersion Include="FluentStorage.AWS" Version="5.5.0" />
+        <PackageVersion Include="FluentStorage.Azure.Blobs" Version="5.3.0" />
+        <PackageVersion Include="KubernetesClient" Version="15.0.1" />
+        <PackageVersion Include="Microsoft.AspNetCore.Identity.EntityFrameworkCore" Version="9.0.0-rc.2.24474.3" />
+        <PackageVersion Include="Microsoft.AspNetCore.SignalR.Protocols.Json" Version="9.0.0-rc.2.24474.3" />
+        <PackageVersion Include="Microsoft.AspNetCore.SpaProxy" Version="9.0.0-rc.2.24474.3" />
+        <PackageVersion Include="Microsoft.EntityFrameworkCore" Version="9.0.0-rc.2.24474.1" />
+        <PackageVersion Include="Microsoft.EntityFrameworkCore.Tasks" Version="9.0.0-rc.2.24474.1" />
+        <PackageVersion Include="Microsoft.EntityFrameworkCore.Tools" Version="9.0.0-rc.2.24474.1" />
+        <PackageVersion Include="Npgsql.EntityFrameworkCore.PostgreSQL" Version="9.0.0-rc.2" />
+        <PackageVersion Include="Npgsql.OpenTelemetry" Version="8.0.5" />
+        <PackageVersion Include="NPOI" Version="2.7.1" />
+        <PackageVersion Include="NSwag.AspNetCore" Version="14.1.0" />
+        <PackageVersion Include="NSwag.MSBuild" Version="14.1.0" />
+        <PackageVersion Include="OpenTelemetry.Exporter.Console" Version="1.9.0" />
+        <PackageVersion Include="OpenTelemetry.Exporter.OpenTelemetryProtocol" Version="1.9.0" />
+        <PackageVersion Include="OpenTelemetry.Exporter.Prometheus.AspNetCore" Version="1.9.0-beta.2" />
+        <PackageVersion Include="OpenTelemetry.Extensions.Hosting" Version="1.9.0" />
+        <PackageVersion Include="OpenTelemetry.Instrumentation.AspNetCore" Version="1.9.0" />
+        <PackageVersion Include="OpenTelemetry.Instrumentation.EntityFrameworkCore" Version="1.0.0-beta.12" />
+        <PackageVersion Include="OpenTelemetry.Instrumentation.Http" Version="1.9.0" />
+        <PackageVersion Include="OpenTelemetry.Instrumentation.Process" Version="0.5.0-beta.7" />
+        <PackageVersion Include="OpenTelemetry.Instrumentation.Runtime" Version="1.9.0" />
+        <PackageVersion Include="OpenTelemetry.Instrumentation.StackExchangeRedis" Version="1.9.0-beta.1" />
+        <PackageVersion Include="Serilog.AspNetCore" Version="8.0.3" />
+        <PackageVersion Include="Serilog.Expressions" Version="5.0.0" />
+        <PackageVersion Include="Serilog.Extensions.Logging" Version="8.0.0" />
+        <PackageVersion Include="Serilog.Sinks.Async" Version="2.1.0" />
+        <PackageVersion Include="Serilog.Sinks.File" Version="6.0.0" />
+        <PackageVersion Include="Serilog.Sinks.File.Archive" Version="1.0.6" />
+        <PackageVersion Include="MailKit" Version="4.8.0" />
+        <PackageVersion Include="Microsoft.EntityFrameworkCore.InMemory" Version="9.0.0-rc.2.24474.1" />
+        <PackageVersion Include="Microsoft.AspNetCore.DataProtection.EntityFrameworkCore" Version="9.0.0-rc.2.24474.3" />
+        <PackageVersion Include="Microsoft.AspNetCore.SignalR.StackExchangeRedis" Version="9.0.0-rc.2.24474.3" />
+        <PackageVersion Include="Microsoft.Extensions.Caching.StackExchangeRedis" Version="9.0.0-rc.2.24474.3" />
+        <PackageVersion Include="MemoryPack" Version="1.21.3" />
+        <PackageVersion Include="Microsoft.Extensions.DependencyInjection.Abstractions" Version="9.0.0-rc.2.24473.5" />
+        <PackageVersion Include="Microsoft.Extensions.Options" Version="9.0.0-rc.2.24473.5" />
+        <PackageVersion Include="Serilog.Sinks.Grafana.Loki" Version="8.3.0" />
+        <PackageVersion Include="SixLabors.ImageSharp" Version="3.1.5" />
+        <PackageVersion Include="BouncyCastle.Cryptography" Version="2.4.0" />
+        <PackageVersion Include="PacketDotNet" Version="1.4.7" />
+        <PackageVersion Include="SharpPcap" Version="6.3.0" />
+        <PackageVersion Include="Microsoft.AspNetCore.Mvc.Testing" Version="9.0.0-rc.2.24474.3" />
+        <PackageVersion Include="Microsoft.AspNetCore.TestHost" Version="9.0.0-rc.2.24474.3" />
+        <PackageVersion Include="Microsoft.NET.Test.Sdk" Version="17.11.1" />
+        <PackageVersion Include="Ulid" Version="1.3.4" />
+        <PackageVersion Include="xunit" Version="2.9.2" />
+        <PackageVersion Include="xunit.runner.visualstudio" Version="2.8.2" />
+        <PackageVersion Include="xunit.runner.console" Version="2.9.2" />
+        <PackageVersion Include="coverlet.collector" Version="6.0.2" />
+        <PackageVersion Include="coverlet.msbuild" Version="6.0.2" />
+        <PackageVersion Include="ZstdSharp.Port" Version="0.8.1" />
+    </ItemGroup>
 </Project>