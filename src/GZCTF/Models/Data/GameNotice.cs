--- conflicted
+++ resolved
@@ -54,10 +54,6 @@
                 _ => NoticeType.Normal
             },
             GameId = submission.GameId,
-<<<<<<< HEAD
-            Content = $"恭喜 {submission.Team.Name} 获得 「{submission.Challenge.Title}」 的{type.ToBloodString(localizer)}"
-=======
-            Content = $"恭喜 {submission.Team.Name} 获得 「{submission.GameChallenge.Title}」 的{type.ToBloodString()}"
->>>>>>> d1770cb1
+            Content = $"恭喜 {submission.Team.Name} 获得 「{submission.GameChallenge.Title}」 的{type.ToBloodString(localizer)}"
         };
 }