import React from "react";
import LogoHeader from "@Components/LogoHeader";
import type { DocsThemeConfig } from "nextra-theme-docs";
import { useRouter } from "next/router";

const Feedback: React.FC = () => {
  const { locale } = useRouter();

  switch (locale) {
    case 'zh':
      return "文档有问题？欢迎反馈 →";
    case 'ja':
      return "フィードバックはこちら →";
    case 'en':
      return "Feedback →";
    default:
      return "Feedback →";
  }
};

const EditLink: React.FC = () => {
  const { locale } = useRouter();

  switch (locale) {
    case 'zh':
      return "编辑此页面";
    case 'ja':
      return "ページの編集";
    case 'en':
      return "Edit this page";
    default:
      return "Edit this page";
  }
};

const Toc: React.FC = () => {
  const { locale } = useRouter();

  switch (locale) {
    case 'zh':
      return "此页内容";
    case 'ja':
      return "ページの内容";
    case 'en':
      return "Page content";
    default:
      return "Page content";
  }
};

const config: DocsThemeConfig = {
  docsRepositoryBase: "https://github.com/GZTimeWalker/GZCTF/tree/main/docs",
  useNextSeoProps() {
    return {
      titleTemplate: "%s - GZ::CTF Docs",
    };
  },
  head: <link rel="icon" type="image/png" href="/favicon.png" />,
  logo: LogoHeader,
  project: {
    link: "https://github.com/GZTimeWalker/GZCTF",
  },
  search: {
    component: null,
  },
<<<<<<< HEAD
  i18n: [{ locale: "zh", text: "中文" }, { locale: "en", text: "English" }],
=======
  i18n: [{ locale: "zh", text: "中文" }, { locale: "ja", text: "日本語" }],
>>>>>>> 53b83004
  feedback: {
    content: Feedback,
  },
  editLink: {
    text: EditLink,
  },
  toc: {
    title: Toc,
  },
  footer: {
    text: "©2022-present By GZTimeWalker"
  },
};

export default config;<|MERGE_RESOLUTION|>--- conflicted
+++ resolved
@@ -63,11 +63,7 @@
   search: {
     component: null,
   },
-<<<<<<< HEAD
-  i18n: [{ locale: "zh", text: "中文" }, { locale: "en", text: "English" }],
-=======
-  i18n: [{ locale: "zh", text: "中文" }, { locale: "ja", text: "日本語" }],
->>>>>>> 53b83004
+  i18n: [{ locale: "zh", text: "中文" }, { locale: "en", text: "English" }, { locale: "ja", text: "日本語" }],
   feedback: {
     content: Feedback,
   },
